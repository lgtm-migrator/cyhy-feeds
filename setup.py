"""
This is the setup module for cyhy-feeds.

Based on:

- https://packaging.python.org/distributing/
- https://github.com/pypa/sampleproject/blob/master/setup.py
- https://blog.ionelmc.ro/2014/05/25/python-packaging/#the-structure
"""

# Standard Python Libraries
from glob import glob
<<<<<<< HEAD
import io
from os.path import splitext, basename
from setuptools import setup, find_packages
=======
from os.path import basename, splitext

# Third-Party Libraries
from setuptools import find_packages, setup
>>>>>>> 6505b32e


def readme():
    """Read in and return the contents of the project's README.md file."""
    # Python 3
    try:
        with open("README.md", encoding="utf-8") as f:
            return f.read()
    # Python 2 fallback
    except TypeError:
        with io.open("README.md", encoding="utf-8") as f:
            return f.read()


def package_vars(version_file):
    """Read in and return the variables defined by the version_file."""
    pkg_vars = {}
    with open(version_file) as f:
        exec(f.read(), pkg_vars)  # nosec
    return pkg_vars


setup(
    name="cyhy-feeds",
    version=package_vars("aws_jobs/_version.py")["__version__"],
    author="Cyber and Infrastructure Security Agency",
    author_email="ncats@hq.dhs.gov",
    scripts=[],  # TODO
    url="https://www.us-cert.gov/resources/ncats",
    download_url="https://github.com/cisagov/cyhy-feeds",
    license="License :: CC0 1.0 Universal (CC0 1.0) Public Domain Dedication",
    description="Data feed components for Cyber Hygiene",
    long_description=readme(),
    long_description_content_type="text/markdown",
    classifiers=[
        # How mature is this project? Common values are
        #   3 - Alpha
        #   4 - Beta
        #   5 - Production/Stable
        "Development Status :: 5 - Production/Stable",
        # Indicate who your project is intended for
        "Intended Audience :: Developers",
        # Pick your license as you wish (should match "license" above)
        "License :: CC0 1.0 Universal (CC0 1.0) Public Domain Dedication",
        # Specify the Python versions you support here. In particular, ensure
        # that you indicate whether you support Python 2, Python 3 or both.
<<<<<<< HEAD
        "Programming Language :: Python :: 2",
        "Programming Language :: Python :: 2.7",
=======
        "Programming Language :: Python :: 3",
        "Programming Language :: Python :: 3.6",
        "Programming Language :: Python :: 3.7",
        "Programming Language :: Python :: 3.8",
>>>>>>> 6505b32e
    ],
    python_requires=">=3.6",
    # What does your project relate to?
    keywords="cyhy",
    packages=find_packages(where="aws_jobs"),
    package_dir={"": "aws_jobs"},
    package_data={},
    py_modules=[splitext(basename(path))[0] for path in glob("aws_jobs/*.py")],
    include_package_data=True,
<<<<<<< HEAD
    install_requires=[
        "boto3 >= 1.8.7",
        "botocore >= 1.11.7",
        "docopt >= 0.6.2",
        "mongo-db-from-config @ https://github.com/cisagov/mongo-db-from-config/tarball/develop#egg=mongo-db-from-config",
        "netaddr >= 0.7.10",
        # Due to an installer issue botocore at present requires dateutil < 2.8.1
        # Please see https://github.com/boto/botocore/issues/1872 for more
        # information.
        "python-dateutil >= 2.2, < 2.8.1",
        "python-gnupg >= 0.4.3",
        "pytz",
        "requests >= 2.18.4",
        "requests-aws4auth >= 0.9",
    ],
    extras_require={"test": ["pre-commit", "pytest", "pytest-cov", "coveralls"]},
=======
    install_requires=["docopt", "setuptools >= 24.2.0", "schema"],
    extras_require={
        "test": [
            "pre-commit",
            # coveralls 1.11.0 added a service number for calls from
            # GitHub Actions. This caused a regression which resulted in a 422
            # response from the coveralls API with the message:
            # Unprocessable Entity for url: https://coveralls.io/api/v1/jobs
            # 1.11.1 fixed this issue, but to ensure expected behavior we'll pin
            # to never grab the regression version.
            "coveralls != 1.11.0",
            "coverage",
            "pytest-cov",
            "pytest",
        ]
    },
    # Conveniently allows one to run the CLI tool as `example`
    entry_points={"console_scripts": ["example = example.example:main"]},
>>>>>>> 6505b32e
)<|MERGE_RESOLUTION|>--- conflicted
+++ resolved
@@ -10,16 +10,11 @@
 
 # Standard Python Libraries
 from glob import glob
-<<<<<<< HEAD
 import io
-from os.path import splitext, basename
-from setuptools import setup, find_packages
-=======
 from os.path import basename, splitext
 
 # Third-Party Libraries
 from setuptools import find_packages, setup
->>>>>>> 6505b32e
 
 
 def readme():
@@ -47,7 +42,6 @@
     version=package_vars("aws_jobs/_version.py")["__version__"],
     author="Cyber and Infrastructure Security Agency",
     author_email="ncats@hq.dhs.gov",
-    scripts=[],  # TODO
     url="https://www.us-cert.gov/resources/ncats",
     download_url="https://github.com/cisagov/cyhy-feeds",
     license="License :: CC0 1.0 Universal (CC0 1.0) Public Domain Dedication",
@@ -66,43 +60,31 @@
         "License :: CC0 1.0 Universal (CC0 1.0) Public Domain Dedication",
         # Specify the Python versions you support here. In particular, ensure
         # that you indicate whether you support Python 2, Python 3 or both.
-<<<<<<< HEAD
         "Programming Language :: Python :: 2",
         "Programming Language :: Python :: 2.7",
-=======
         "Programming Language :: Python :: 3",
         "Programming Language :: Python :: 3.6",
         "Programming Language :: Python :: 3.7",
         "Programming Language :: Python :: 3.8",
->>>>>>> 6505b32e
     ],
-    python_requires=">=3.6",
     # What does your project relate to?
     keywords="cyhy",
     packages=find_packages(where="aws_jobs"),
     package_dir={"": "aws_jobs"},
-    package_data={},
     py_modules=[splitext(basename(path))[0] for path in glob("aws_jobs/*.py")],
     include_package_data=True,
-<<<<<<< HEAD
     install_requires=[
         "boto3 >= 1.8.7",
         "botocore >= 1.11.7",
         "docopt >= 0.6.2",
         "mongo-db-from-config @ https://github.com/cisagov/mongo-db-from-config/tarball/develop#egg=mongo-db-from-config",
         "netaddr >= 0.7.10",
-        # Due to an installer issue botocore at present requires dateutil < 2.8.1
-        # Please see https://github.com/boto/botocore/issues/1872 for more
-        # information.
-        "python-dateutil >= 2.2, < 2.8.1",
+        "python-dateutil >= 2.2, < 3.0.0",
         "python-gnupg >= 0.4.3",
         "pytz",
         "requests >= 2.18.4",
         "requests-aws4auth >= 0.9",
     ],
-    extras_require={"test": ["pre-commit", "pytest", "pytest-cov", "coveralls"]},
-=======
-    install_requires=["docopt", "setuptools >= 24.2.0", "schema"],
     extras_require={
         "test": [
             "pre-commit",
@@ -118,7 +100,4 @@
             "pytest",
         ]
     },
-    # Conveniently allows one to run the CLI tool as `example`
-    entry_points={"console_scripts": ["example = example.example:main"]},
->>>>>>> 6505b32e
 )